<<<<<<< HEAD
import React, { useState, useEffect, useRef } from 'react';
import { speak, stopSpeaking } from '@/utils/tts';
=======
import React, { useState, useEffect } from "react";
import { Button } from "@/components/ui/button";
import { Mic, MicOff, Send, Loader2 } from "lucide-react";
>>>>>>> 87f45dda

interface VoiceInputProps {
  onTranscript: (text: string) => void;
  isProcessing: boolean;
<<<<<<< HEAD
  lastResponse?: string;
  onStateChange?: (state: 'idle' | 'listening' | 'speaking' | 'thinking') => void;
}

const VoiceInput: React.FC<VoiceInputProps> = ({ 
  onTranscript, 
  isProcessing, 
  lastResponse,
  onStateChange 
}) => {
  const [isConversationActive, setIsConversationActive] = useState(false);
  const [isListening, setIsListening] = useState(false);
  const [transcript, setTranscript] = useState('');
  const recognitionRef = useRef<SpeechRecognition | null>(null);
  const isSpeakingRef = useRef(false);
=======
}

const VoiceInput = ({ onTranscript, isProcessing }: VoiceInputProps) => {
  const [isListening, setIsListening] = useState(false);
  const [inputText, setInputText] = useState("");
  const [recognition, setRecognition] = useState<any>(null);
  const [status, setStatus] = useState<"idle" | "listening" | "speaking" | "thinking">("idle");
>>>>>>> 87f45dda

  // Initialize speech recognition
  useEffect(() => {
<<<<<<< HEAD
    const setupRecognition = () => {
      if (!recognitionRef.current) {
        recognitionRef.current = new (window.SpeechRecognition || window.webkitSpeechRecognition)();
        const recognition = recognitionRef.current;
        recognition.continuous = true;
        recognition.interimResults = true;

        recognition.onstart = () => {
          setIsListening(true);
          onStateChange?.('listening');
        };

        recognition.onresult = (event) => {
          // Ignore results if bot is speaking
          if (isSpeakingRef.current) return;

          const current = event.resultIndex;
          const transcriptText = event.results[current][0].transcript;
          setTranscript(transcriptText);

          if (event.results[current].isFinal) {
            onTranscript(transcriptText);
            setTranscript('');
          }
        };

        recognition.onend = () => {
          setIsListening(false);
          // Only restart if the conversation is active and bot is not speaking
          if (isConversationActive && !isSpeakingRef.current && !isProcessing) {
            recognition.start();
          }
        };

        recognition.onerror = (event) => {
          console.error('Speech recognition error:', event.error);
          setIsListening(false);
          if (isConversationActive && !isSpeakingRef.current && !isProcessing) {
            // Try to restart on error if conversation is active and bot is not speaking
            setTimeout(() => {
              if (isConversationActive && !isSpeakingRef.current && !isProcessing) {
                recognition.start();
              }
            }, 1000);
          }
        };
      }
    };

    setupRecognition();

    return () => {
      if (recognitionRef.current) {
        recognitionRef.current.stop();
      }
    };
  }, [isConversationActive, isProcessing, onTranscript, onStateChange]);

  // Handle bot's text-to-speech response
  useEffect(() => {
    if (lastResponse && isConversationActive) {
      // Stop listening while bot speaks
      isSpeakingRef.current = true;
      if (recognitionRef.current) {
        recognitionRef.current.stop();
      }
      onStateChange?.('speaking');

      // Speak the response
      speak(lastResponse, () => {
        // Resume listening after speaking finishes
        isSpeakingRef.current = false;
        if (isConversationActive && !isProcessing) {
          recognitionRef.current?.start();
        }
      });

      return () => {
        stopSpeaking();
        isSpeakingRef.current = false;
=======
    if ("webkitSpeechRecognition" in window) {
      const recognition = new (window as any).webkitSpeechRecognition();
      recognition.continuous = false;
      recognition.interimResults = false;

      recognition.onstart = () => {
        setStatus("listening");
      };

      recognition.onresult = (event: any) => {
        const transcript = event.results[0][0].transcript;
        onTranscript(transcript);
        setStatus("thinking");
      };

      recognition.onend = () => {
        setIsListening(false);
        setStatus("idle");
>>>>>>> 87f45dda
      };
    }
<<<<<<< HEAD
  }, [lastResponse, isConversationActive, isProcessing, onStateChange]);

  // Handle processing state
  useEffect(() => {
    if (isProcessing && isListening) {
      recognitionRef.current?.stop();
=======
  }, [onTranscript]);

  const toggleListening = () => {
    if (isListening) {
      recognition?.stop();
    } else {
      recognition?.start();
      setIsListening(true);
>>>>>>> 87f45dda
    }
  }, [isProcessing, isListening]);

  const startConversation = () => {
    setIsConversationActive(true);
    recognitionRef.current?.start();
  };

  const stopConversation = () => {
    setIsConversationActive(false);
    setIsListening(false);
    isSpeakingRef.current = false;
    stopSpeaking();
    recognitionRef.current?.stop();
    onStateChange?.('idle');
  };

  const handleSubmit = (e: React.FormEvent) => {
    e.preventDefault();
    if (inputText.trim()) {
      onTranscript(inputText);
      setInputText("");
    }
  };

  return (
<<<<<<< HEAD
    <div className="flex items-center justify-between gap-4">
      <div className="flex-1">
        <p className="text-sm text-therapy-text-muted">
          {transcript || (isListening ? 'Listening...' : 
            isSpeakingRef.current ? 'Bot is speaking...' : 
            isConversationActive ? 'Conversation active...' : 
            'Click to start conversation')}
        </p>
      </div>
      <div className="flex items-center gap-2">
        {/* Start Button */}
        <button
          onClick={startConversation}
          disabled={isConversationActive}
          className={`
            relative flex items-center justify-center w-12 h-12 rounded-full 
            ${isConversationActive 
              ? 'bg-gray-400 cursor-not-allowed' 
              : 'bg-black hover:bg-gray-800'
            }
            transition-colors duration-200
          `}
          title="Start conversation"
        >
          {/* Equalizer Icon */}
          <svg
            className="w-6 h-6 text-white"
            viewBox="0 0 24 24"
            fill="currentColor"
          >
            <rect x="4" y="10" width="2" height="4" className={`${isListening ? 'animate-eq1' : ''}`} />
            <rect x="8" y="8" width="2" height="8" className={`${isListening ? 'animate-eq2' : ''}`} />
            <rect x="12" y="4" width="2" height="16" className={`${isListening ? 'animate-eq3' : ''}`} />
            <rect x="16" y="8" width="2" height="8" className={`${isListening ? 'animate-eq2' : ''}`} />
            <rect x="20" y="10" width="2" height="4" className={`${isListening ? 'animate-eq1' : ''}`} />
          </svg>
        </button>

        {/* Stop Button */}
        {isConversationActive && (
          <button
            onClick={stopConversation}
            className="flex items-center justify-center w-12 h-12 rounded-full bg-red-500 hover:bg-red-600 transition-colors duration-200"
            title="Stop conversation"
          >
            {/* Stop Icon */}
            <svg
              className="w-6 h-6 text-white"
              viewBox="0 0 24 24"
              fill="currentColor"
            >
              <rect x="6" y="6" width="12" height="12" />
            </svg>
          </button>
        )}
      </div>
    </div>
=======
    <form onSubmit={handleSubmit} className="flex items-center gap-4 bg-[#2A2F3C] rounded-lg p-3">
      <Button
        type="button"
        onClick={toggleListening}
        variant="ghost"
        size="icon"
        className={`${
          isListening ? "text-red-500" : "text-white"
        } hover:bg-[#1A1F2C]`}
        disabled={isProcessing}
      >
        {isListening ? <MicOff className="w-5 h-5" /> : <Mic className="w-5 h-5" />}
      </Button>
      
      <input
        type="text"
        value={inputText}
        onChange={(e) => setInputText(e.target.value)}
        placeholder="Type your message or click the microphone to start speaking..."
        className="flex-1 bg-transparent text-white border-none focus:outline-none"
        disabled={isListening || isProcessing}
      />

      {(status !== "idle" || isProcessing) && (
        <span className="text-sm text-gray-400 capitalize">
          {isProcessing ? "Processing..." : `${status}...`}
        </span>
      )}

      <Button 
        type="submit" 
        variant="ghost" 
        size="icon"
        disabled={(!inputText.trim() && !isListening) || isProcessing}
        className="text-white hover:bg-[#1A1F2C]"
      >
        {isProcessing ? (
          <Loader2 className="w-5 h-5 animate-spin" />
        ) : (
          <Send className="w-5 h-5" />
        )}
      </Button>
    </form>
>>>>>>> 87f45dda
  );
};

export default VoiceInput;<|MERGE_RESOLUTION|>--- conflicted
+++ resolved
@@ -1,16 +1,9 @@
-<<<<<<< HEAD
 import React, { useState, useEffect, useRef } from 'react';
 import { speak, stopSpeaking } from '@/utils/tts';
-=======
-import React, { useState, useEffect } from "react";
-import { Button } from "@/components/ui/button";
-import { Mic, MicOff, Send, Loader2 } from "lucide-react";
->>>>>>> 87f45dda
 
 interface VoiceInputProps {
   onTranscript: (text: string) => void;
   isProcessing: boolean;
-<<<<<<< HEAD
   lastResponse?: string;
   onStateChange?: (state: 'idle' | 'listening' | 'speaking' | 'thinking') => void;
 }
@@ -26,24 +19,27 @@
   const [transcript, setTranscript] = useState('');
   const recognitionRef = useRef<SpeechRecognition | null>(null);
   const isSpeakingRef = useRef(false);
-=======
-}
-
-const VoiceInput = ({ onTranscript, isProcessing }: VoiceInputProps) => {
-  const [isListening, setIsListening] = useState(false);
-  const [inputText, setInputText] = useState("");
-  const [recognition, setRecognition] = useState<any>(null);
-  const [status, setStatus] = useState<"idle" | "listening" | "speaking" | "thinking">("idle");
->>>>>>> 87f45dda
+
+  // Start listening for user input
+  const startListening = () => {
+    if (!recognitionRef.current || isSpeakingRef.current || !isConversationActive) return;
+    
+    try {
+      recognitionRef.current.start();
+      setIsListening(true);
+      onStateChange?.('listening');
+    } catch (error) {
+      console.error('Error starting recognition:', error);
+    }
+  };
 
   // Initialize speech recognition
   useEffect(() => {
-<<<<<<< HEAD
     const setupRecognition = () => {
       if (!recognitionRef.current) {
         recognitionRef.current = new (window.SpeechRecognition || window.webkitSpeechRecognition)();
         const recognition = recognitionRef.current;
-        recognition.continuous = true;
+        recognition.continuous = false;
         recognition.interimResults = true;
 
         recognition.onstart = () => {
@@ -52,8 +48,10 @@
         };
 
         recognition.onresult = (event) => {
-          // Ignore results if bot is speaking
-          if (isSpeakingRef.current) return;
+          if (isSpeakingRef.current) {
+            recognition.abort();
+            return;
+          }
 
           const current = event.resultIndex;
           const transcriptText = event.results[current][0].transcript;
@@ -62,28 +60,24 @@
           if (event.results[current].isFinal) {
             onTranscript(transcriptText);
             setTranscript('');
+            recognition.stop(); // Stop after getting final result
           }
         };
 
         recognition.onend = () => {
           setIsListening(false);
-          // Only restart if the conversation is active and bot is not speaking
-          if (isConversationActive && !isSpeakingRef.current && !isProcessing) {
-            recognition.start();
-          }
+          // Don't automatically restart - wait for bot response
         };
 
         recognition.onerror = (event) => {
           console.error('Speech recognition error:', event.error);
           setIsListening(false);
-          if (isConversationActive && !isSpeakingRef.current && !isProcessing) {
-            // Try to restart on error if conversation is active and bot is not speaking
-            setTimeout(() => {
-              if (isConversationActive && !isSpeakingRef.current && !isProcessing) {
-                recognition.start();
-              }
-            }, 1000);
-          }
+          // Wait a bit and try to restart listening if still in conversation
+          setTimeout(() => {
+            if (isConversationActive && !isSpeakingRef.current && !isProcessing) {
+              startListening();
+            }
+          }, 1000);
         };
       }
     };
@@ -92,7 +86,7 @@
 
     return () => {
       if (recognitionRef.current) {
-        recognitionRef.current.stop();
+        recognitionRef.current.abort();
       }
     };
   }, [isConversationActive, isProcessing, onTranscript, onStateChange]);
@@ -100,70 +94,48 @@
   // Handle bot's text-to-speech response
   useEffect(() => {
     if (lastResponse && isConversationActive) {
-      // Stop listening while bot speaks
+      // Stop any ongoing listening
+      if (recognitionRef.current && isListening) {
+        recognitionRef.current.abort();
+        setIsListening(false);
+      }
+
+      // Mark as speaking and update state
       isSpeakingRef.current = true;
-      if (recognitionRef.current) {
-        recognitionRef.current.stop();
-      }
       onStateChange?.('speaking');
 
       // Speak the response
       speak(lastResponse, () => {
-        // Resume listening after speaking finishes
-        isSpeakingRef.current = false;
-        if (isConversationActive && !isProcessing) {
-          recognitionRef.current?.start();
-        }
+        // After speaking finishes, wait a moment then start listening again
+        setTimeout(() => {
+          isSpeakingRef.current = false;
+          if (isConversationActive && !isProcessing) {
+            startListening(); // Resume listening for next user input
+          }
+        }, 1000); // Short pause after speaking
       });
 
       return () => {
         stopSpeaking();
         isSpeakingRef.current = false;
-=======
-    if ("webkitSpeechRecognition" in window) {
-      const recognition = new (window as any).webkitSpeechRecognition();
-      recognition.continuous = false;
-      recognition.interimResults = false;
-
-      recognition.onstart = () => {
-        setStatus("listening");
       };
-
-      recognition.onresult = (event: any) => {
-        const transcript = event.results[0][0].transcript;
-        onTranscript(transcript);
-        setStatus("thinking");
-      };
-
-      recognition.onend = () => {
-        setIsListening(false);
-        setStatus("idle");
->>>>>>> 87f45dda
-      };
-    }
-<<<<<<< HEAD
-  }, [lastResponse, isConversationActive, isProcessing, onStateChange]);
+    }
+  }, [lastResponse, isConversationActive, isProcessing, onStateChange, isListening]);
 
   // Handle processing state
   useEffect(() => {
-    if (isProcessing && isListening) {
-      recognitionRef.current?.stop();
-=======
-  }, [onTranscript]);
-
-  const toggleListening = () => {
-    if (isListening) {
-      recognition?.stop();
-    } else {
-      recognition?.start();
-      setIsListening(true);
->>>>>>> 87f45dda
-    }
-  }, [isProcessing, isListening]);
+    if (isProcessing) {
+      if (recognitionRef.current && isListening) {
+        recognitionRef.current.abort();
+        setIsListening(false);
+      }
+      onStateChange?.('thinking');
+    }
+  }, [isProcessing, isListening, onStateChange]);
 
   const startConversation = () => {
     setIsConversationActive(true);
-    recognitionRef.current?.start();
+    startListening();
   };
 
   const stopConversation = () => {
@@ -171,26 +143,20 @@
     setIsListening(false);
     isSpeakingRef.current = false;
     stopSpeaking();
-    recognitionRef.current?.stop();
+    if (recognitionRef.current) {
+      recognitionRef.current.abort();
+    }
     onStateChange?.('idle');
   };
 
-  const handleSubmit = (e: React.FormEvent) => {
-    e.preventDefault();
-    if (inputText.trim()) {
-      onTranscript(inputText);
-      setInputText("");
-    }
-  };
-
   return (
-<<<<<<< HEAD
     <div className="flex items-center justify-between gap-4">
       <div className="flex-1">
         <p className="text-sm text-therapy-text-muted">
           {transcript || (isListening ? 'Listening...' : 
             isSpeakingRef.current ? 'Bot is speaking...' : 
-            isConversationActive ? 'Conversation active...' : 
+            isProcessing ? 'Processing...' :
+            isConversationActive ? 'Ready for your input...' : 
             'Click to start conversation')}
         </p>
       </div>
@@ -242,51 +208,6 @@
         )}
       </div>
     </div>
-=======
-    <form onSubmit={handleSubmit} className="flex items-center gap-4 bg-[#2A2F3C] rounded-lg p-3">
-      <Button
-        type="button"
-        onClick={toggleListening}
-        variant="ghost"
-        size="icon"
-        className={`${
-          isListening ? "text-red-500" : "text-white"
-        } hover:bg-[#1A1F2C]`}
-        disabled={isProcessing}
-      >
-        {isListening ? <MicOff className="w-5 h-5" /> : <Mic className="w-5 h-5" />}
-      </Button>
-      
-      <input
-        type="text"
-        value={inputText}
-        onChange={(e) => setInputText(e.target.value)}
-        placeholder="Type your message or click the microphone to start speaking..."
-        className="flex-1 bg-transparent text-white border-none focus:outline-none"
-        disabled={isListening || isProcessing}
-      />
-
-      {(status !== "idle" || isProcessing) && (
-        <span className="text-sm text-gray-400 capitalize">
-          {isProcessing ? "Processing..." : `${status}...`}
-        </span>
-      )}
-
-      <Button 
-        type="submit" 
-        variant="ghost" 
-        size="icon"
-        disabled={(!inputText.trim() && !isListening) || isProcessing}
-        className="text-white hover:bg-[#1A1F2C]"
-      >
-        {isProcessing ? (
-          <Loader2 className="w-5 h-5 animate-spin" />
-        ) : (
-          <Send className="w-5 h-5" />
-        )}
-      </Button>
-    </form>
->>>>>>> 87f45dda
   );
 };
 
